package cfg

import (
	"errors"
	"flag"
	"fmt"
	"io/ioutil"
	"net"
	"os"
	"strconv"
	"strings"

	"golang.org/x/oauth2"
	"golang.org/x/oauth2/github"
	"golang.org/x/oauth2/google"

	"github.com/spf13/viper"
	securerandom "github.com/theckman/go-securerandom"
	"go.uber.org/zap"
	"go.uber.org/zap/zapcore"
)

// config vouch jwt cookie configuration
type config struct {
	Logger        *zap.SugaredLogger
	FastLogger    *zap.Logger
	LogLevel      string   `mapstructure:"logLevel"`
	Listen        string   `mapstructure:"listen"`
	Port          int      `mapstructure:"port"`
	Domains       []string `mapstructure:"domains"`
	WhiteList     []string `mapstructure:"whitelist"`
	AllowAllUsers bool     `mapstructure:"allowAllUsers"`
	PublicAccess  bool     `mapstructure:"publicAccess"`
	JWT           struct {
		MaxAge   int    `mapstructure:"maxAge"`
		Issuer   string `mapstructure:"issuer"`
		Secret   string `mapstructure:"secret"`
		Compress bool   `mapstructure:"compress"`
	}
	Cookie struct {
		Name     string `mapstructure:"name"`
		Domain   string `mapstructure:"domain"`
		Secure   bool   `mapstructure:"secure"`
		HTTPOnly bool   `mapstructure:"httpOnly"`
		MaxAge   int    `mapstructure:"maxage"`
	}

	Headers struct {
<<<<<<< HEAD
		JWT         string   `mapstructure:"jwt"`
		User        string   `mapstructure:"user"`
		QueryString string   `mapstructure:"querystring"`
		Redirect    string   `mapstructure:"redirect"`
		Success     string   `mapstructure:"success"`
		ClaimHeader string   `mapstructure:"claimheader"`
		Claims      []string `mapstructure:"claims"`
=======
		JWT         string `mapstructure:"jwt"`
		User        string `mapstructure:"user"`
		QueryString string `mapstructure:"querystring"`
		Redirect    string `mapstructure:"redirect"`
		Success     string `mapstructure:"success"`
		AccessToken string `mapstructure:"accesstoken"`
		IdToken     string `mapstructure:"idtoken"`
>>>>>>> 64618801
	}
	DB struct {
		File string `mapstructure:"file"`
	}
	Session struct {
		Name string `mapstructure:"name"`
		Key  string `mapstructure:"key"`
	}
	TestURL  string   `mapstructure:"test_url"`
	TestURLs []string `mapstructure:"test_urls"`
	Testing  bool     `mapstructure:"testing"`
	WebApp   bool     `mapstructure:"webapp"`
}

// oauth config items endoint for access
type oauthConfig struct {
	Provider        string   `mapstructure:"provider"`
	ClientID        string   `mapstructure:"client_id"`
	ClientSecret    string   `mapstructure:"client_secret"`
	AuthURL         string   `mapstructure:"auth_url"`
	TokenURL        string   `mapstructure:"token_url"`
	RedirectURL     string   `mapstructure:"callback_url"`
	RedirectURLs    []string `mapstructure:"callback_urls"`
	Scopes          []string `mapstructure:"scopes"`
	UserInfoURL     string   `mapstructure:"user_info_url"`
	PreferredDomain string   `mapstructre:"preferredDomain"`
}

// OAuthProviders holds the stings for
type OAuthProviders struct {
	Google    string
	GitHub    string
	IndieAuth string
	ADFS      string
	OIDC      string
}

type branding struct {
	LCName    string // lower case
	UCName    string // upper case
	CcName    string // camel case
	OldLCName string // lasso
	URL       string // https://github.com/vouch/vouch-proxy
}

var (
	// Branding that's our name
	Branding = branding{"vouch", "VOUCH", "Vouch", "lasso", "https://github.com/vouch/vouch-proxy"}

	// Cfg the main exported config variable
	Cfg config

	// GenOAuth exported OAuth config variable
	// TODO: I think GenOAuth and OAuthConfig can be combined!
	// perhaps by https://golang.org/doc/effective_go.html#embedding
	GenOAuth *oauthConfig

	// OAuthClient is the configured client which will call the provider
	// this actually carries the oauth2 client ala oauthclient.Client(oauth2.NoContext, providerToken)
	OAuthClient *oauth2.Config
	// OAuthopts authentication options
	OAuthopts oauth2.AuthCodeOption

	// Providers static strings to test against
	Providers = &OAuthProviders{
		Google:    "google",
		GitHub:    "github",
		IndieAuth: "indieauth",
		ADFS:      "adfs",
		OIDC:      "oidc",
	}

	// RequiredOptions must have these fields set for minimum viable config
	RequiredOptions = []string{"oauth.provider", "oauth.client_id"}

	secretFile = os.Getenv("VOUCH_ROOT") + "config/secret"

	cmdLineConfig *string

	logger *zap.Logger
	log    *zap.SugaredLogger
	atom   zap.AtomicLevel
)

const (
	// for a Base64 string we need 44 characters to get 32bytes (6 bits per char)
	minBase64Length = 44
	base64Bytes     = 32
)

func init() {

	// can pass loglevel on the command line
	ll := flag.String("loglevel", "", "enable debug log output")
	// from config file
	port := flag.Int("port", -1, "port")
	help := flag.Bool("help", false, "show usage")
	cmdLineConfig = flag.String("config", "", "specify alternate .yml file as command line arg")
	flag.Parse()

	atom = zap.NewAtomicLevel()
	encoderCfg := zap.NewProductionEncoderConfig()

	logger = zap.New(zapcore.NewCore(
		zapcore.NewJSONEncoder(encoderCfg),
		zapcore.Lock(os.Stdout),
		atom,
	))

	defer logger.Sync() // flushes buffer, if any
	log = logger.Sugar()
	Cfg.FastLogger = logger
	Cfg.Logger = log

	// bail if we're testing
	if flag.Lookup("test.v") != nil {
		fmt.Println("`go test` detected, not loading regular config")
		return
	}

	ParseConfig()

	if Cfg.Testing {
		setDevelopmentLogger()
	}

	if *ll == "debug" || Cfg.LogLevel == "debug" {
		atom.SetLevel(zap.DebugLevel)
		log.Debug("logLevel set to debug")
	}

	if *help {
		flag.PrintDefaults()
		os.Exit(1)
	}

	SetDefaults()

	if *port != -1 {
		Cfg.Port = *port
	}

	errT := BasicTest()
	if errT != nil {
		// log.Fatalf(errT.Error())
		panic(errT)
	}

	var listen = Cfg.Listen + ":" + strconv.Itoa(Cfg.Port)
	if !isTCPPortAvailable(listen) {
		log.Fatal(errors.New(listen + " is not available (is " + Branding.CcName + " already running?)"))
	}

	log.Debugf("viper settings %+v", viper.AllSettings())
}

func setDevelopmentLogger() {
	// then configure the logger for development output
	logger = logger.WithOptions(
		zap.WrapCore(
			func(zapcore.Core) zapcore.Core {
				return zapcore.NewCore(zapcore.NewConsoleEncoder(zap.NewDevelopmentEncoderConfig()), zapcore.AddSync(os.Stderr), atom)
			}))
	log = logger.Sugar()
	Cfg.FastLogger = log.Desugar()
	Cfg.Logger = log
	log.Infof("testing: %s, using development console logger", strconv.FormatBool(Cfg.Testing))
}

// InitForTestPurposes is called by most *_testing.go files in Vouch Proxy
func InitForTestPurposes() {
	if err := os.Setenv(Branding.UCName+"_CONFIG", "../../config/test_config.yml"); err != nil {
		log.Error(err)
	}
	// log.Debug("opening config")
	setDevelopmentLogger()
	ParseConfig()
	SetDefaults()

}

// ParseConfig parse the config file
func ParseConfig() {
	log.Debug("opening config")

	if os.Getenv(Branding.UCName+"_CONFIG") != "" {
		log.Infof("config file loaded from environmental variable %s: %s", Branding.UCName+"_CONFIG", os.Getenv(Branding.UCName+"_CONFIG"))
		viper.SetConfigFile(os.Getenv(Branding.UCName + "_CONFIG"))
	} else if *cmdLineConfig != "" {
		log.Infof("config file set on commandline: %s", *cmdLineConfig)
		viper.AddConfigPath("/")
		viper.AddConfigPath(os.Getenv(Branding.UCName + "_ROOT"))
		viper.AddConfigPath(os.Getenv(Branding.UCName+"_ROOT") + "config")
		viper.SetConfigFile(*cmdLineConfig)
	} else {
		viper.SetConfigName("config")
		viper.SetConfigType("yaml")
		viper.AddConfigPath(os.Getenv(Branding.UCName+"_ROOT") + "config")
	}
	err := viper.ReadInConfig() // Find and read the config file
	if err != nil {             // Handle errors reading the config file
		log.Fatalf("Fatal error config file: %s", err.Error())
		panic(err)
	}
	if err = UnmarshalKey(Branding.LCName, &Cfg); err != nil {
		log.Error(err)
	}
	if len(Cfg.Domains) == 0 {
		// then lets check for "lasso"
		var oldConfig config
		if err = UnmarshalKey(Branding.OldLCName, &oldConfig); err != nil {
			log.Error(err)
		}

		if len(oldConfig.Domains) != 0 {
			log.Errorf(`						

IMPORTANT!

please update your config file to change '%s:' to '%s:' as per %s
			`, Branding.OldLCName, Branding.LCName, Branding.URL)
			Cfg = oldConfig
		}
	}

	// don't log the secret!
	// log.Debugf("secret: %s", string(Cfg.JWT.Secret))
}

// UnmarshalKey populate struct from contents of cfg tree at key
func UnmarshalKey(key string, rawVal interface{}) error {
	return viper.UnmarshalKey(key, rawVal)
}

// Get string value for key
func Get(key string) string {
	return viper.GetString(key)
}

// BasicTest just a quick sanity check to see if the config is sound
func BasicTest() error {
	for _, opt := range RequiredOptions {
		if !viper.IsSet(opt) {
			return errors.New("configuration error: required configuration option " + opt + " is not set")
		}
	}
	// Domains is required _unless_ Cfg.AllowAllUsers is set
	if !viper.IsSet(Branding.LCName+".allowAllUsers") && !viper.IsSet(Branding.LCName+".domains") {
		return fmt.Errorf("configuration error: either one of %s or %s needs to be set (but not both)", Branding.LCName+".domains", Branding.LCName+".allowAllUsers")
	}

	// OAuthconfig Checks
	switch {
	case GenOAuth.ClientID == "":
		// everyone has a clientID
		return errors.New("configuration error: oauth.client_id not found")
	case GenOAuth.Provider != Providers.IndieAuth && GenOAuth.Provider != Providers.ADFS && GenOAuth.Provider != Providers.OIDC && GenOAuth.ClientSecret == "":
		// everyone except IndieAuth has a clientSecret
		// ADFS and OIDC providers also do not require this, but can have it optionally set.
		return errors.New("configuration error: o`auth.client_secret not found")
	case GenOAuth.Provider != Providers.Google && GenOAuth.AuthURL == "":
		// everyone except IndieAuth and Google has an authURL
		return errors.New("configuration error: oauth.auth_url not found")
	case GenOAuth.Provider != Providers.Google && GenOAuth.Provider != Providers.IndieAuth && GenOAuth.Provider != Providers.ADFS && GenOAuth.UserInfoURL == "":
		// everyone except IndieAuth, Google and ADFS has an userInfoURL
		return errors.New("configuration error: oauth.user_info_url not found")
	}

	if !viper.IsSet(Branding.LCName + ".allowAllUsers") {
		if GenOAuth.RedirectURL != "" {
			if err := checkCallbackConfig(GenOAuth.RedirectURL); err != nil {
				return err
			}
		}
		if len(GenOAuth.RedirectURLs) > 0 {
			for _, cb := range GenOAuth.RedirectURLs {
				if err := checkCallbackConfig(cb); err != nil {
					return err
				}
			}
		}
	}

	// issue a warning if the secret is too small
	log.Debugf("vouch.jwt.secret is %d characters long", len(Cfg.JWT.Secret))
	if len(Cfg.JWT.Secret) < minBase64Length {
		log.Errorf("Your secret is too short! (%d characters long). Please consider deleting %s to automatically generate a secret of %d characters",
			len(Cfg.JWT.Secret),
			Branding.LCName+".jwt.secret",
			minBase64Length)
	}

	log.Debugf("vouch.session.key is %d characters long", len(Cfg.Session.Key))
	if len(Cfg.Session.Key) < minBase64Length {
		log.Errorf("Your session key is too short! (%d characters long). Please consider deleting %s to automatically generate a secret of %d characters",
			len(Cfg.Session.Key),
			Branding.LCName+".session.key",
			minBase64Length)
	}
	if Cfg.Cookie.MaxAge < 0 {
		return fmt.Errorf("configuration error: cookie maxAge cannot be lower than 0 (currently: %d)", Cfg.Cookie.MaxAge)
	}
	if Cfg.JWT.MaxAge <= 0 {
		return fmt.Errorf("configuration error: JWT maxAge cannot be zero or lower (currently: %d)", Cfg.JWT.MaxAge)
	}
	if Cfg.Cookie.MaxAge > Cfg.JWT.MaxAge {
		return fmt.Errorf("configuration error: Cookie maxAge (%d) cannot be larger than the JWT maxAge (%d)", Cfg.Cookie.MaxAge, Cfg.JWT.MaxAge)
	}
	return nil
}

func checkCallbackConfig(url string) error {
	inDomain := false
	for _, d := range Cfg.Domains {
		if strings.Contains(url, d) {
			inDomain = true
			break
		}
	}
	if !inDomain {
		return fmt.Errorf("configuration error: oauth.callback_url (%s) must be within the configured domain where the cookie will be set %s", url, Cfg.Domains)
	}

	if !strings.Contains(url, "/auth") {
		return fmt.Errorf("configuration error: oauth.callback_url (%s) must contain '/auth'", url)
	}
	return nil
}

// SetDefaults set default options for some items
func SetDefaults() {

	// this should really be done by Viper up in parseConfig but..
	// nested defaults is currently *broken*
	// https://github.com/spf13/viper/issues/309
	// viper.SetDefault("listen", "0.0.0.0")
	// viper.SetDefault(Cfg.Port, 9090)
	// viper.SetDefault("Headers.SSO", "X-"+Branding.CcName+"-Token")
	// viper.SetDefault("Headers.Redirect", "X-"+Branding.CcName+"-Requested-URI")
	// viper.SetDefault("Cookie.Name", "Vouch")

	// logging
	if !viper.IsSet(Branding.LCName + ".logLevel") {
		Cfg.LogLevel = "info"
	}
	// network defaults
	if !viper.IsSet(Branding.LCName + ".listen") {
		Cfg.Listen = "0.0.0.0"
	}
	if !viper.IsSet(Branding.LCName + ".port") {
		Cfg.Port = 9090
	}
	if !viper.IsSet(Branding.LCName + ".allowAllUsers") {
		Cfg.AllowAllUsers = false
	}
	if !viper.IsSet(Branding.LCName + ".publicAccess") {
		Cfg.PublicAccess = false
	}

	// jwt defaults
	if !viper.IsSet(Branding.LCName + ".jwt.secret") {
		Cfg.JWT.Secret = getOrGenerateJWTSecret()
	}
	if !viper.IsSet(Branding.LCName + ".jwt.issuer") {
		Cfg.JWT.Issuer = Branding.CcName
	}
	if !viper.IsSet(Branding.LCName + ".jwt.maxAge") {
		Cfg.JWT.MaxAge = 240
	}
	if !viper.IsSet(Branding.LCName + ".jwt.compress") {
		Cfg.JWT.Compress = true
	}

	// cookie defaults
	if !viper.IsSet(Branding.LCName + ".cookie.name") {
		Cfg.Cookie.Name = Branding.CcName + "Cookie"
	}
	if !viper.IsSet(Branding.LCName + ".cookie.secure") {
		Cfg.Cookie.Secure = false
	}
	if !viper.IsSet(Branding.LCName + ".cookie.httpOnly") {
		Cfg.Cookie.HTTPOnly = true
	}
	if !viper.IsSet(Branding.LCName + ".cookie.maxAge") {
		Cfg.Cookie.MaxAge = Cfg.JWT.MaxAge
	} else {
		// it is set!  is it bigger than jwt.maxage?
		if Cfg.Cookie.MaxAge > Cfg.JWT.MaxAge {
			log.Warnf("setting `%s.cookie.maxage` to `%s.jwt.maxage` value of %d minutes (curently set to %d minutes)", Branding.LCName, Branding.LCName, Cfg.JWT.MaxAge, Cfg.Cookie.MaxAge)
			Cfg.Cookie.MaxAge = Cfg.JWT.MaxAge
		}
	}

	// headers defaults
	if !viper.IsSet(Branding.LCName + ".headers.jwt") {
		Cfg.Headers.JWT = "X-" + Branding.CcName + "-Token"
	}
	if !viper.IsSet(Branding.LCName + ".headers.querystring") {
		Cfg.Headers.QueryString = "access_token"
	}
	if !viper.IsSet(Branding.LCName + ".headers.redirect") {
		Cfg.Headers.Redirect = "X-" + Branding.CcName + "-Requested-URI"
	}
	if !viper.IsSet(Branding.LCName + ".headers.user") {
		Cfg.Headers.User = "X-" + Branding.CcName + "-User"
	}
	if !viper.IsSet(Branding.LCName + ".headers.success") {
		Cfg.Headers.Success = "X-" + Branding.CcName + "-Success"
	}
	if !viper.IsSet(Branding.LCName + ".headers.claimheader") {
		Cfg.Headers.ClaimHeader = "X-" + Branding.CcName + "-IdP-Claims-"
	}

	// db defaults
	if !viper.IsSet(Branding.LCName + ".db.file") {
		Cfg.DB.File = "data/" + Branding.LCName + "_bolt.db"
	}

	// session
	if !viper.IsSet(Branding.LCName + ".session.name") {
		Cfg.Session.Name = Branding.CcName + "Session"
	}
	if !viper.IsSet(Branding.LCName + ".session.key") {
		log.Warn("generating random session.key")
		rstr, err := securerandom.Base64OfBytes(base64Bytes)
		if err != nil {
			log.Fatal(err)
		}
		Cfg.Session.Key = rstr
	}

	// testing convenience variable
	if !viper.IsSet(Branding.LCName + ".testing") {
		Cfg.Testing = false
	}
	if viper.IsSet(Branding.LCName + ".test_url") {
		Cfg.TestURLs = append(Cfg.TestURLs, Cfg.TestURL)
	}
	// TODO: probably change this name, maybe set the domain/port the webapp runs on
	if !viper.IsSet(Branding.LCName + ".webapp") {
		Cfg.WebApp = false
	}

	// OAuth defaults and client configuration
	err := UnmarshalKey("oauth", &GenOAuth)
	if err == nil {
		if GenOAuth.Provider == Providers.Google {
			setDefaultsGoogle()
			// setDefaultsGoogle also configures the OAuthClient
		} else if GenOAuth.Provider == Providers.GitHub {
			setDefaultsGitHub()
			configureOAuthClient()
		} else if GenOAuth.Provider == Providers.ADFS {
			setDefaultsADFS()
			configureOAuthClient()
		} else {
			configureOAuthClient()
		}
	}
}

func setDefaultsGoogle() {
	log.Info("configuring Google OAuth")
	GenOAuth.UserInfoURL = "https://www.googleapis.com/oauth2/v3/userinfo"
	OAuthClient = &oauth2.Config{
		ClientID:     GenOAuth.ClientID,
		ClientSecret: GenOAuth.ClientSecret,
		Scopes: []string{
			// You have to select a scope from
			// https://developers.google.com/identity/protocols/googlescopes#google_sign-in
			"https://www.googleapis.com/auth/userinfo.email",
		},
		Endpoint: google.Endpoint,
	}
	if GenOAuth.PreferredDomain != "" {
		log.Infof("setting Google OAuth preferred login domain param 'hd' to %s", GenOAuth.PreferredDomain)
		OAuthopts = oauth2.SetAuthURLParam("hd", GenOAuth.PreferredDomain)
	}
}

func setDefaultsADFS() {
	log.Info("configuring ADFS OAuth")
	OAuthopts = oauth2.SetAuthURLParam("resource", GenOAuth.RedirectURL) // Needed or all claims won't be included
}

func setDefaultsGitHub() {
	// log.Info("configuring GitHub OAuth")
	if GenOAuth.AuthURL == "" {
		GenOAuth.AuthURL = github.Endpoint.AuthURL
	}
	if GenOAuth.TokenURL == "" {
		GenOAuth.TokenURL = github.Endpoint.TokenURL
	}
	if GenOAuth.UserInfoURL == "" {
		GenOAuth.UserInfoURL = "https://api.github.com/user?access_token="
	}
	if len(GenOAuth.Scopes) == 0 {
		// https://github.com/vouch/vouch-proxy/issues/63
		// https://developer.github.com/apps/building-oauth-apps/understanding-scopes-for-oauth-apps/
		GenOAuth.Scopes = []string{"read:user"}
	}
}

func configureOAuthClient() {
	log.Infof("configuring %s OAuth with Endpoint %s", GenOAuth.Provider, GenOAuth.AuthURL)
	OAuthClient = &oauth2.Config{
		ClientID:     GenOAuth.ClientID,
		ClientSecret: GenOAuth.ClientSecret,
		Endpoint: oauth2.Endpoint{
			AuthURL:  GenOAuth.AuthURL,
			TokenURL: GenOAuth.TokenURL,
		},
		RedirectURL: GenOAuth.RedirectURL,
		Scopes:      GenOAuth.Scopes,
	}
}

func getOrGenerateJWTSecret() string {
	b, err := ioutil.ReadFile(secretFile)
	if err == nil {
		log.Info("jwt.secret read from " + secretFile)
	} else {
		// then generate a new secret and store it in the file
		log.Debug(err)
		log.Info("jwt.secret not found in " + secretFile)
		log.Warn("generating random jwt.secret and storing it in " + secretFile)

		// make sure to create 256 bits for the secret
		// see https://github.com/vouch/vouch-proxy/issues/54
		rstr, err := securerandom.Base64OfBytes(base64Bytes)
		if err != nil {
			log.Fatal(err)
		}
		b = []byte(rstr)
		err = ioutil.WriteFile(secretFile, b, 0600)
		if err != nil {
			log.Debug(err)
		}
	}
	return string(b)
}

func isTCPPortAvailable(listen string) bool {
	log.Debug("checking availability of tcp port: " + listen)
	conn, err := net.Listen("tcp", listen)
	if err != nil {
		log.Error(err)
		return false
	}
	if err = conn.Close(); err != nil {
		log.Error(err)
	}
	return true
}<|MERGE_RESOLUTION|>--- conflicted
+++ resolved
@@ -46,7 +46,6 @@
 	}
 
 	Headers struct {
-<<<<<<< HEAD
 		JWT         string   `mapstructure:"jwt"`
 		User        string   `mapstructure:"user"`
 		QueryString string   `mapstructure:"querystring"`
@@ -54,15 +53,8 @@
 		Success     string   `mapstructure:"success"`
 		ClaimHeader string   `mapstructure:"claimheader"`
 		Claims      []string `mapstructure:"claims"`
-=======
-		JWT         string `mapstructure:"jwt"`
-		User        string `mapstructure:"user"`
-		QueryString string `mapstructure:"querystring"`
-		Redirect    string `mapstructure:"redirect"`
-		Success     string `mapstructure:"success"`
-		AccessToken string `mapstructure:"accesstoken"`
-		IdToken     string `mapstructure:"idtoken"`
->>>>>>> 64618801
+		AccessToken string   `mapstructure:"accesstoken"`
+		IDToken     string   `mapstructure:"idtoken"`
 	}
 	DB struct {
 		File string `mapstructure:"file"`
