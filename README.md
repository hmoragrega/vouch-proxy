<<<<<<< HEAD
# Vouch
=======
# Renaming project to **Vouch** in January 2019

In the new year we will move the project to [vouch/vouch](https://github.com/vouch/vouch).  This is to [avoid a naming conflict](https://github.com/LassoProject/lasso/issues/35) with another project.

Other namespaces will be changed at the same time including the docker hub repo [lassoproject/lasso](https://hub.docker.com/r/lassoproject/lasso/) which will become [voucher/vouch](https://hub.docker.com/r/voucher/vouch)

Sorry for the inconvenience but we wanted to make this change at this relatively early stage of the project.

# Lasso
>>>>>>> d3fbc902

an SSO solution for nginx using the [auth_request](http://nginx.org/en/docs/http/ngx_http_auth_request_module.html) module.

vouch supports OAuth login via Google, [GitHub](https://developer.github.com/apps/building-integrations/setting-up-and-registering-oauth-apps/about-authorization-options-for-oauth-apps/), [IndieAuth](https://indieauth.spec.indieweb.org/), and OpenID Connect providers

If vouch is running on the same host as the nginx reverse proxy the response time from the `/validate` endpoint to nginx should be less than 1ms

For support please file tickets here or visit our IRC channel [#vouch](irc://freenode.net/#vouch) on freenode

## Installation

* `cp ./config/config.yml_example ./config/config.yml`
* create OAuth credentials for vouch at [google](https://console.developers.google.com/apis/credentials) or [github](https://developer.github.com/apps/building-integrations/setting-up-and-registering-oauth-apps/about-authorization-options-for-oauth-apps/)
  * be sure to direct the callback URL to the `/auth` endpoint
* configure nginx...

```{.nginxconf}
server {
    listen 443 ssl http2;
    server_name dev.yourdomain.com;
    root /var/www/html/;

    ssl_certificate /etc/letsencrypt/live/dev.yourdomain.com/fullchain.pem;
    ssl_certificate_key /etc/letsencrypt/live/dev.yourdomain.com/privkey.pem;

    # send all requests to the `/validate` endpoint for authorization
    auth_request /validate;

    location = /validate {
      # vouch can run behind the same nginx-revproxy
      # May need to add "internal", and comply to "upstream" server naming
      proxy_pass http://vouch.yourdomain.com:9090;

      # vouch only acts on the request headers
      proxy_pass_request_body off;
      proxy_set_header Content-Length "";

      # pass X-Vouch-User along with the request
      auth_request_set $auth_resp_x_vouch_user $upstream_http_x_vouch_user;

      # these return values are used by the @error401 call
      auth_request_set $auth_resp_jwt $upstream_http_x_vouch_jwt;
      auth_request_set $auth_resp_err $upstream_http_x_vouch_err;
      auth_request_set $auth_resp_failcount $upstream_http_x_vouch_failcount;
    }

    # if validate returns `401 not authorized` then forward the request to the error401block
    error_page 401 = @error401;

    location @error401 {
        # redirect to vouch for login
        return 302 https://vouch.yourdomain.com:9090/login?url=$scheme://$http_host$request_uri&vouch-failcount=$auth_resp_failcount&X-Vouch-Token=$auth_resp_jwt&error=$auth_resp_err;
    }

    # proxy pass authorized requests to your service
    location / {
      proxy_pass http://dev.yourdomain.com:8080;
      #  may need to set
      #    auth_request_set $auth_resp_x_vouch_user $upstream_http_x_vouch_user
      #  in this bock as per https://github.com/vouch/vouch/issues/26#issuecomment-425215810
      # set user header (usually an email)
      proxy_set_header X-Vouch-User $auth_resp_x_vouch_user;
    }
}

```

If vouch is configured behind the **same** nginx reverseproxy (perhaps so you can configure ssl) be sure to pass the `Host` header properly, otherwise the JWT cookie cannot be set into the domain

```{.nginxconf}
server {
    listen 80 default_server;
    server_name vouch.yourdomain.com;
    location / {
       proxy_set_header Host vouch.yourdomain.com;
       proxy_pass http://127.0.0.1:9090;
    }
}

```

## Running from Docker

```bash
docker run -d \
    -p 9090:9090 \
    --name vouch \
    -v ${PWD}/config:/config \
    -v ${PWD}/data:/data \
    voucher/vouch
```

The [voucher/vouch](https://hub.docker.com/r/voucher/vouch/) Docker image is an automated build on Docker Hub

[![docker-build status](https://img.shields.io/docker/build/voucher/vouch.svg)](https://hub.docker.com/r/voucher/vouch/builds/)

## Running from source

```bash
  go get ./...
  go build
  ./vouch
```

## the flow of login and authentication using Google Oauth

* Bob visits `https://private.oursites.com`
* the nginx reverse proxy...
  * recieves the request for private.oursites.com from Bob
  * uses the `auth_request` module configured for the `/validate` path
  * `/validate` is configured to `proxy_pass` requests to the authentication service at `https://vouch.oursites.com/validate`
    * if `/validate` returns...
      * 200 OK then SUCCESS allow Bob through
      * 401 NotAuthorized then
        * respond to Bob with a 302 redirect to `https://vouch.oursites.com/login?url=https://private.oursites.com`

* vouch `https://vouch.oursites.com/validate`
  * recieves the request for private.oursites.com from Bob via nginx `proxy_pass`
  * it looks for a cookie named "oursitesSSO" that contains a JWT
  * if the cookie is found, and the JWT is valid
    * returns 200 to nginx, which will allow access (bob notices nothing)
  * if the cookie is NOT found, or the JWT is NOT valid
    * return 401 NotAuthorized to nginx (which forwards the request on to login)

* Bob is first forwarded briefly to `https://vouch.oursites.com/login?url=https://private.oursites.com`
  * clears out the cookie named "oursitesSSO" if it exists
  * generates a nonce and stores it in session variable $STATE
  * stores the url `https://private.oursites.com` from the query string in session variable $requestedURL
  * respond to Bob with a 302 redirect to Google's OAuth Login form, including the $STATE nonce

* Bob logs into his Google account using Oauth
  * after successful login
  * Google responds to Bob with a 302 redirect to `https://vouch.oursites.com/auth?state=$STATE`

* Bob is forwarded to `https://vouch.oursites.com/auth?state=$STATE`
  * if the $STATE nonce from the url matches the session variable "state"
  * make a "third leg" request of google (server to server) to exchange the OAuth code for Bob's user info including email address bob@oursites.com
  * if the email address matches the domain oursites.com (it does)
    * create a user in our database with key bob@oursites.com
    * issue bob a JWT in the form of a cookie named "oursitesSSO"
    * retrieve the session variable $requestedURL and 302 redirect bob back to $requestedURL

Note that outside of some innocuos redirection, Bob only ever sees `https://private.oursites.com` and the Google Login screen in his browser.  While Vouch does interact with Bob's browser several times, it is just to set cookies, and if the 302 redirects work properly Bob will log in quickly.

Once the JWT is set, Bob will be authorized for all other sites which are configured to use `https://vouch.oursites.com/validate` from the `auth_request` nginx module.

The next time Bob is forwarded to google for login, since he has already authorized the vouch OAuth app, Google immediately forwards him back and sets the cookie and sends him on his merry way.  Bob may not even notice that he logged in via vouch.<|MERGE_RESOLUTION|>--- conflicted
+++ resolved
@@ -1,29 +1,26 @@
-<<<<<<< HEAD
-# Vouch
-=======
-# Renaming project to **Vouch** in January 2019
+# Vouch Proxy
+# Renaming project to **Vouch Proxy** in January 2019
 
-In the new year we will move the project to [vouch/vouch](https://github.com/vouch/vouch).  This is to [avoid a naming conflict](https://github.com/LassoProject/lasso/issues/35) with another project.
+In January the project was renamed to [vouch/vouch-proxy](https://github.com/vouch/vouch-proxy) from `LassoProject/lasso`.  This is to [avoid a naming conflict](https://github.com/vouch/vouch-proxy/issues/35) with another project.
 
-Other namespaces will be changed at the same time including the docker hub repo [lassoproject/lasso](https://hub.docker.com/r/lassoproject/lasso/) which will become [voucher/vouch](https://hub.docker.com/r/voucher/vouch)
+Other namespaces will be changed at the same time including the docker hub repo [lassoproject/lasso](https://hub.docker.com/r/lassoproject/lasso/) which will become [voucher/vouch-proxy](https://hub.docker.com/r/voucher/vouch-proxy)
 
 Sorry for the inconvenience but we wanted to make this change at this relatively early stage of the project.
 
-# Lasso
->>>>>>> d3fbc902
+# Vouch Proxy
 
 an SSO solution for nginx using the [auth_request](http://nginx.org/en/docs/http/ngx_http_auth_request_module.html) module.
 
-vouch supports OAuth login via Google, [GitHub](https://developer.github.com/apps/building-integrations/setting-up-and-registering-oauth-apps/about-authorization-options-for-oauth-apps/), [IndieAuth](https://indieauth.spec.indieweb.org/), and OpenID Connect providers
+Vouch supports OAuth login via Google, [GitHub](https://developer.github.com/apps/building-integrations/setting-up-and-registering-oauth-apps/about-authorization-options-for-oauth-apps/), [IndieAuth](https://indieauth.spec.indieweb.org/), and OpenID Connect providers
 
-If vouch is running on the same host as the nginx reverse proxy the response time from the `/validate` endpoint to nginx should be less than 1ms
+If Vouch is running on the same host as the nginx reverse proxy the response time from the `/validate` endpoint to nginx should be less than 1ms
 
 For support please file tickets here or visit our IRC channel [#vouch](irc://freenode.net/#vouch) on freenode
 
 ## Installation
 
 * `cp ./config/config.yml_example ./config/config.yml`
-* create OAuth credentials for vouch at [google](https://console.developers.google.com/apis/credentials) or [github](https://developer.github.com/apps/building-integrations/setting-up-and-registering-oauth-apps/about-authorization-options-for-oauth-apps/)
+* create OAuth credentials for Vouch at [google](https://console.developers.google.com/apis/credentials) or [github](https://developer.github.com/apps/building-integrations/setting-up-and-registering-oauth-apps/about-authorization-options-for-oauth-apps/)
   * be sure to direct the callback URL to the `/auth` endpoint
 * configure nginx...
 
@@ -40,11 +37,11 @@
     auth_request /validate;
 
     location = /validate {
-      # vouch can run behind the same nginx-revproxy
+      # Vouch can run behind the same nginx-revproxy
       # May need to add "internal", and comply to "upstream" server naming
       proxy_pass http://vouch.yourdomain.com:9090;
 
-      # vouch only acts on the request headers
+      # Vouch only acts on the request headers
       proxy_pass_request_body off;
       proxy_set_header Content-Length "";
 
@@ -61,7 +58,7 @@
     error_page 401 = @error401;
 
     location @error401 {
-        # redirect to vouch for login
+        # redirect to Vouch for login
         return 302 https://vouch.yourdomain.com:9090/login?url=$scheme://$http_host$request_uri&vouch-failcount=$auth_resp_failcount&X-Vouch-Token=$auth_resp_jwt&error=$auth_resp_err;
     }
 
@@ -70,7 +67,7 @@
       proxy_pass http://dev.yourdomain.com:8080;
       #  may need to set
       #    auth_request_set $auth_resp_x_vouch_user $upstream_http_x_vouch_user
-      #  in this bock as per https://github.com/vouch/vouch/issues/26#issuecomment-425215810
+      #  in this bock as per https://github.com/vouch/vouch-proxy/issues/26#issuecomment-425215810
       # set user header (usually an email)
       proxy_set_header X-Vouch-User $auth_resp_x_vouch_user;
     }
@@ -78,7 +75,7 @@
 
 ```
 
-If vouch is configured behind the **same** nginx reverseproxy (perhaps so you can configure ssl) be sure to pass the `Host` header properly, otherwise the JWT cookie cannot be set into the domain
+If Vouch is configured behind the **same** nginx reverseproxy (perhaps so you can configure ssl) be sure to pass the `Host` header properly, otherwise the JWT cookie cannot be set into the domain
 
 ```{.nginxconf}
 server {
@@ -97,22 +94,22 @@
 ```bash
 docker run -d \
     -p 9090:9090 \
-    --name vouch \
+    --name vouch-proxy \
     -v ${PWD}/config:/config \
     -v ${PWD}/data:/data \
-    voucher/vouch
+    voucher/vouch-proxy
 ```
 
-The [voucher/vouch](https://hub.docker.com/r/voucher/vouch/) Docker image is an automated build on Docker Hub
+The [voucher/vouch-proxy](https://hub.docker.com/r/voucher/vouch-proxy/) Docker image is an automated build on Docker Hub
 
-[![docker-build status](https://img.shields.io/docker/build/voucher/vouch.svg)](https://hub.docker.com/r/voucher/vouch/builds/)
+[![docker-build status](https://img.shields.io/docker/build/voucher/vouch-proxy.svg)](https://hub.docker.com/r/voucher/vouch-proxy/builds/)
 
 ## Running from source
 
 ```bash
   go get ./...
   go build
-  ./vouch
+  ./vouch-proxy
 ```
 
 ## the flow of login and authentication using Google Oauth
@@ -157,4 +154,4 @@
 
 Once the JWT is set, Bob will be authorized for all other sites which are configured to use `https://vouch.oursites.com/validate` from the `auth_request` nginx module.
 
-The next time Bob is forwarded to google for login, since he has already authorized the vouch OAuth app, Google immediately forwards him back and sets the cookie and sends him on his merry way.  Bob may not even notice that he logged in via vouch.+The next time Bob is forwarded to google for login, since he has already authorized the Vouch OAuth app, Google immediately forwards him back and sets the cookie and sends him on his merry way.  Bob may not even notice that he logged in via Vouch.