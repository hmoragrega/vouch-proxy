--- conflicted
+++ resolved
@@ -86,13 +86,9 @@
       proxy_pass http://127.0.0.1:8080;
       # you may need to set
       #    auth_request_set $auth_resp_x_vouch_user $upstream_http_x_vouch_user
-<<<<<<< HEAD
       #    auth_request_set $auth_resp_x_vouch_idp_accesstoken $upstream_http_x_vouch_idp_accesstoken;
       #    auth_request_set $auth_resp_x_vouch_idp_idtoken $upstream_http_x_vouch_idp_idtoken;
       #  in this bock as per https://github.com/vouch/vouch-proxy/issues/26#issuecomment-425215810
-=======
-      # in this bock as per https://github.com/vouch/vouch-proxy/issues/26#issuecomment-425215810
->>>>>>> 429f154c
       # set user header (usually an email)
       proxy_set_header X-Vouch-User $auth_resp_x_vouch_user;
       # optionally pass the accesstoken or idtoken 
