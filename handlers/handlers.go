--- conflicted
+++ resolved
@@ -56,40 +56,19 @@
 )
 
 var (
-<<<<<<< HEAD
-	// Templates
-	indexTemplate *template.Template
-=======
 	indexTemplate *template.Template
 	sessstore     *sessions.CookieStore
 	log           *zap.SugaredLogger
 	fastlog       *zap.Logger
 	provider      Provider
 )
->>>>>>> f39078e2
 
 // Configure see main.go configure()
 func Configure() {
 	log = cfg.Logging.Logger
 	fastlog = cfg.Logging.FastLogger
 	// http://www.gorillatoolkit.org/pkg/sessions
-<<<<<<< HEAD
-	sessstore     *sessions.CookieStore
-
-	log           *zap.SugaredLogger
-	fastlog       *zap.Logger
-)
-
-// Init initializes the handlers package
-func Init() {
-	indexTemplate = template.Must(template.ParseFiles(filepath.Join(cfg.RootDir, "templates/index.tmpl")))
 	sessstore = sessions.NewCookieStore([]byte(cfg.Cfg.Session.Key))
-	log     = cfg.Cfg.Logger
-	fastlog = cfg.Cfg.FastLogger
-
-=======
-	sessstore = sessions.NewCookieStore([]byte(cfg.Cfg.Session.Key))
->>>>>>> f39078e2
 	sessstore.Options.HttpOnly = cfg.Cfg.Cookie.HTTPOnly
 	sessstore.Options.Secure = cfg.Cfg.Cookie.Secure
 
@@ -245,18 +224,18 @@
 				// Check for matching claim
 				if claim == k {
 					log.Debug("Found matching claim key: ", k)
-<<<<<<< HEAD
-					customHeader := strings.Join([]string{cfg.Cfg.Headers.ClaimHeader, k}, "")
+					// <<<<<<< HEAD
+					// customHeader := strings.Join([]string{cfg.Cfg.Headers.ClaimHeader, k}, "")
 					if val, ok := v.([]interface{}); ok {
-=======
-					// convert to string
-					val := fmt.Sprint(v)
-					if reflect.TypeOf(val).Kind() == reflect.String {
-						// if val, ok := v.(string); ok {
-						log.Debugf("Adding header for claim %s - %s: %s", k, header, val)
-						w.Header().Add(header, val)
-					} else if val, ok := v.([]interface{}); ok {
->>>>>>> f39078e2
+						// =======
+						// 					// convert to string
+						// 					val := fmt.Sprint(v)
+						// 					if reflect.TypeOf(val).Kind() == reflect.String {
+						// 						// if val, ok := v.(string); ok {
+						// 						log.Debugf("Adding header for claim %s - %s: %s", k, header, val)
+						// 						w.Header().Add(header, val)
+						// 					} else if val, ok := v.([]interface{}); ok {
+						// >>>>>>> master
 						strs := make([]string, len(val))
 						for i, v := range val {
 							strs[i] = fmt.Sprintf("\"%s\"", v)
@@ -268,8 +247,8 @@
 						val := fmt.Sprint(v)
 						if reflect.TypeOf(val).Kind() == reflect.String {
 							// if val, ok := v.(string); ok {
-							w.Header().Add(customHeader, val)
-							log.Debug("Adding header for claim: ", k, " Name: ", customHeader, " Value: ", val)
+							w.Header().Add(header, val)
+							log.Debugf("Adding header for claim %s - %s: %s", k, header, val)
 						} else {
 							log.Errorf("Couldn't parse header type for %s %+v.  Please submit an issue.", k, v)
 						}
@@ -549,247 +528,7 @@
 }
 
 func getUserInfo(r *http.Request, user *structs.User, customClaims *structs.CustomClaims, ptokens *structs.PTokens) error {
-<<<<<<< HEAD
-
-	// indieauth sends the "me" setting in json back to the callback, so just pluck it from the callback
-	if cfg.GenOAuth.Provider == cfg.Providers.IndieAuth {
-		return getUserInfoFromIndieAuth(r, user, customClaims)
-	} else if cfg.GenOAuth.Provider == cfg.Providers.ADFS {
-		return getUserInfoFromADFS(r, user, customClaims, ptokens)
-	}
-	providerToken, err := cfg.OAuthClient.Exchange(context.TODO(), r.URL.Query().Get("code"))
-	if err != nil {
-		return err
-	}
-	if cfg.GenOAuth.Provider == cfg.Providers.HomeAssistant {
-		ptokens.PAccessToken = providerToken.Extra("access_token").(string)
-		return getUserInfoFromHomeAssistant(r, user, customClaims)
-	}
-	ptokens.PAccessToken = providerToken.AccessToken
-	if cfg.GenOAuth.Provider == cfg.Providers.OpenStax {
-		client := cfg.OAuthClient.Client(context.TODO(), providerToken)
-		return getUserInfoFromOpenStax(client, user, customClaims, providerToken)
-	}
-
-	if providerToken.Extra("id_token") != nil {
-		// Certain providers (eg. gitea) don't provide an id_token
-		// and it's not neccessary for the authentication phase
-		ptokens.PIdToken = providerToken.Extra("id_token").(string)
-	} else {
-		log.Debugf("id_token missing - may not be supported by this provider")
-	}
-
-	log.Debugf("ptokens: %+v", ptokens)
-
-	// make the "third leg" request back to provider to exchange the token for the userinfo
-	client := cfg.OAuthClient.Client(context.TODO(), providerToken)
-	if cfg.GenOAuth.Provider == cfg.Providers.Google {
-		return getUserInfoFromGoogle(client, user, customClaims)
-	} else if cfg.GenOAuth.Provider == cfg.Providers.GitHub {
-		return getUserInfoFromGitHub(client, user, customClaims, providerToken)
-	} else if cfg.GenOAuth.Provider == cfg.Providers.OIDC {
-		return getUserInfoFromOpenID(client, user, customClaims, providerToken)
-	}
-	log.Error("we don't know how to look up the user info")
-	return nil
-}
-
-func getUserInfoFromOpenID(client *http.Client, user *structs.User, customClaims *structs.CustomClaims, ptoken *oauth2.Token) (rerr error) {
-	userinfo, err := client.Get(cfg.GenOAuth.UserInfoURL)
-	if err != nil {
-		return err
-	}
-	defer func() {
-		if err := userinfo.Body.Close(); err != nil {
-			rerr = err
-		}
-	}()
-	data, _ := ioutil.ReadAll(userinfo.Body)
-	log.Infof("OpenID userinfo body: %s", string(data))
-	if err = mapClaims(data, customClaims); err != nil {
-		log.Error(err)
-		return err
-	}
-	if err = json.Unmarshal(data, user); err != nil {
-		log.Error(err)
-		return err
-	}
-	user.PrepareUserData()
-	return nil
-}
-
-func getUserInfoFromOpenStax(client *http.Client, user *structs.User, customClaims *structs.CustomClaims, ptoken *oauth2.Token) (rerr error) {
-	userinfo, err := client.Get(cfg.GenOAuth.UserInfoURL)
-	if err != nil {
-		return err
-	}
-	defer func() {
-		if err := userinfo.Body.Close(); err != nil {
-			rerr = err
-		}
-	}()
-	data, _ := ioutil.ReadAll(userinfo.Body)
-	log.Infof("OpenStax userinfo body: %s", string(data))
-	if err = mapClaims(data, customClaims); err != nil {
-		log.Error(err)
-		return err
-	}
-	oxUser := structs.OpenStaxUser{}
-	if err = json.Unmarshal(data, &oxUser); err != nil {
-		log.Error(err)
-		return err
-	}
-
-	oxUser.PrepareUserData()
-	user.Email = oxUser.Email
-	user.Name = oxUser.Name
-	user.Username = oxUser.Username
-	user.ID = oxUser.ID
-	user.PrepareUserData()
-	return nil
-}
-
-func getUserInfoFromGoogle(client *http.Client, user *structs.User, customClaims *structs.CustomClaims) (rerr error) {
-	userinfo, err := client.Get(cfg.GenOAuth.UserInfoURL)
-	if err != nil {
-		return err
-	}
-	defer func() {
-		if err := userinfo.Body.Close(); err != nil {
-			rerr = err
-		}
-	}()
-	data, _ := ioutil.ReadAll(userinfo.Body)
-	log.Infof("google userinfo body: %s", string(data))
-	if err = mapClaims(data, customClaims); err != nil {
-		log.Error(err)
-		return err
-	}
-	if err = json.Unmarshal(data, user); err != nil {
-		log.Error(err)
-		return err
-	}
-	user.PrepareUserData()
-
-	return nil
-}
-
-// github
-// https://developer.github.com/apps/building-integrations/setting-up-and-registering-oauth-apps/about-authorization-options-for-oauth-apps/
-func getUserInfoFromGitHub(client *http.Client, user *structs.User, customClaims *structs.CustomClaims, ptoken *oauth2.Token) (rerr error) {
-
-	log.Errorf("ptoken.AccessToken: %s", ptoken.AccessToken)
-	userinfo, err := client.Get(cfg.GenOAuth.UserInfoURL + ptoken.AccessToken)
-	if err != nil {
-		// http.Error(w, err.Error(), http.StatusBadRequest)
-		return err
-	}
-	defer func() {
-		if err := userinfo.Body.Close(); err != nil {
-			rerr = err
-		}
-	}()
-	data, _ := ioutil.ReadAll(userinfo.Body)
-	log.Infof("github userinfo body: %s", string(data))
-	if err = mapClaims(data, customClaims); err != nil {
-		log.Error(err)
-		return err
-	}
-	ghUser := structs.GitHubUser{}
-	if err = json.Unmarshal(data, &ghUser); err != nil {
-		log.Error(err)
-		return err
-	}
-	log.Debug("getUserInfoFromGitHub ghUser")
-	log.Debug(ghUser)
-	log.Debug("getUserInfoFromGitHub user")
-	log.Debug(user)
-
-	ghUser.PrepareUserData()
-	user.Email = ghUser.Email
-	user.Name = ghUser.Name
-	user.Username = ghUser.Username
-	user.ID = ghUser.ID
-	// user = &ghUser.User
-
-	log.Debug("getUserInfoFromGitHub")
-	log.Debug(user)
-	return nil
-}
-
-func getUserInfoFromIndieAuth(r *http.Request, user *structs.User, customClaims *structs.CustomClaims) (rerr error) {
-
-	code := r.URL.Query().Get("code")
-	log.Errorf("ptoken.AccessToken: %s", code)
-	var b bytes.Buffer
-	w := multipart.NewWriter(&b)
-	// v.Set("code", code)
-	fw, err := w.CreateFormField("code")
-	if err != nil {
-		return err
-	}
-	if _, err = fw.Write([]byte(code)); err != nil {
-		return err
-	}
-	// v.Set("redirect_uri", cfg.GenOAuth.RedirectURL)
-	if fw, err = w.CreateFormField("redirect_uri"); err != nil {
-		return err
-	}
-	if _, err = fw.Write([]byte(cfg.GenOAuth.RedirectURL)); err != nil {
-		return err
-	}
-	// v.Set("client_id", cfg.GenOAuth.ClientID)
-	if fw, err = w.CreateFormField("client_id"); err != nil {
-		return err
-	}
-	if _, err = fw.Write([]byte(cfg.GenOAuth.ClientID)); err != nil {
-		return err
-	}
-	if err = w.Close(); err != nil {
-		log.Error("error closing writer.")
-	}
-
-	req, err := http.NewRequest("POST", cfg.GenOAuth.AuthURL, &b)
-	if err != nil {
-		return err
-	}
-	req.Header.Set("Content-Type", w.FormDataContentType())
-	req.Header.Set("Accept", "application/json")
-
-	// v := url.Values{}
-	// userinfo, err := client.PostForm(cfg.GenOAuth.UserInfoURL, v)
-
-	client := &http.Client{}
-	userinfo, err := client.Do(req)
-
-	if err != nil {
-		// http.Error(w, err.Error(), http.StatusBadRequest)
-		return err
-	}
-	defer func() {
-		if err := userinfo.Body.Close(); err != nil {
-			rerr = err
-		}
-	}()
-
-	data, _ := ioutil.ReadAll(userinfo.Body)
-	log.Infof("indieauth userinfo body: %s", string(data))
-	if err = mapClaims(data, customClaims); err != nil {
-		log.Error(err)
-		return err
-	}
-	iaUser := structs.IndieAuthUser{}
-	if err = json.Unmarshal(data, &iaUser); err != nil {
-		log.Error(err)
-		return err
-	}
-	iaUser.PrepareUserData()
-	user.Username = iaUser.Username
-	log.Debug(user)
-	return nil
-=======
 	return provider.GetUserInfo(r, user, customClaims, ptokens)
->>>>>>> f39078e2
 }
 
 func getProvider() Provider {
